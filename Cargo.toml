[workspace]
resolver = "2"
members = ["api", "program"]

[workspace.package]
version = "2.1.9"
edition = "2021"
license = "Apache-2.0"
homepage = "https://ore.supply"
documentation = "https://ore.supply"
repository = "https://github.com/regolith-labs/ore"
readme = "./README.md"
keywords = ["solana", "crypto", "mining"]

[workspace.dependencies]
array-const-fn-init = "0.1.1"
bytemuck = "1.14.3"
const-crypto = "0.1.0"
drillx = { version = "2.0.0", features = ["solana"] }
mpl-token-metadata = "4.1.2"
num_enum = "0.7.2"
ore-api = { path = "api", version = "2.1.9" }
ore-boost-api = { path = "../ore-boost/api", version = "0.1.0" }
<<<<<<< HEAD
ore-utils = { path = "utils", features = ["spl"], version = "2.1.9" }
=======
>>>>>>> 2fde7273
solana-program = "^1.18"
spl-token = { version = "^4", features = ["no-entrypoint"] }
spl-associated-token-account = { version = "^2.3", features = [ "no-entrypoint" ] } 
static_assertions = "1.1.0"
steel = { features = ["spl"], version = "1.0" }
thiserror = "1.0.57"<|MERGE_RESOLUTION|>--- conflicted
+++ resolved
@@ -21,10 +21,6 @@
 num_enum = "0.7.2"
 ore-api = { path = "api", version = "2.1.9" }
 ore-boost-api = { path = "../ore-boost/api", version = "0.1.0" }
-<<<<<<< HEAD
-ore-utils = { path = "utils", features = ["spl"], version = "2.1.9" }
-=======
->>>>>>> 2fde7273
 solana-program = "^1.18"
 spl-token = { version = "^4", features = ["no-entrypoint"] }
 spl-associated-token-account = { version = "^2.3", features = [ "no-entrypoint" ] } 
