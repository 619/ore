<<<<<<< HEAD
use bytemuck::{Pod, Zeroable};
use ore_utils::*;
use solana_program::pubkey::Pubkey;
=======
use steel::*;
>>>>>>> 2fde7273

#[repr(C)]
#[derive(Clone, Copy, Debug, PartialEq, Pod, Zeroable)]
pub struct MineEvent {
    pub difficulty: u64,
    pub reward: u64,
    pub timing: i64,
}

#[repr(C)]
#[derive(Clone, Copy, Debug, PartialEq, Pod, Zeroable)]
pub struct BoostEvent {
    pub mint: Pubkey,
    pub reward: u64,
}
<<<<<<< HEAD
=======

>>>>>>> 2fde7273
event!(MineEvent);
event!(BoostEvent);<|MERGE_RESOLUTION|>--- conflicted
+++ resolved
@@ -1,10 +1,4 @@
-<<<<<<< HEAD
-use bytemuck::{Pod, Zeroable};
-use ore_utils::*;
-use solana_program::pubkey::Pubkey;
-=======
 use steel::*;
->>>>>>> 2fde7273
 
 #[repr(C)]
 #[derive(Clone, Copy, Debug, PartialEq, Pod, Zeroable)]
@@ -20,9 +14,6 @@
     pub mint: Pubkey,
     pub reward: u64,
 }
-<<<<<<< HEAD
-=======
 
->>>>>>> 2fde7273
 event!(MineEvent);
 event!(BoostEvent);