--- conflicted
+++ resolved
@@ -22,18 +22,10 @@
 mpl-token-metadata.workspace = true
 ore-api.workspace = true
 ore-boost-api.workspace = true
-<<<<<<< HEAD
-ore-utils.workspace = true
-solana-program.workspace = true
-spl-token.workspace = true
-spl-associated-token-account.workspace = true
-base64 = "0.22.1"
-=======
 solana-program.workspace = true
 spl-token.workspace = true
 spl-associated-token-account.workspace = true
 steel.workspace = true
->>>>>>> 2fde7273
 
 [dev-dependencies]
 rand = "0.8.5"