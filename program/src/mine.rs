--- conflicted
+++ resolved
@@ -110,15 +110,10 @@
     // If user has greater than or equal to the max stake on the network, they receive 2x multiplier.
     // Any stake less than this will receives between 1x and 2x multipler. The multipler is only active
     // if the miner's last stake deposit was more than one minute ago.
-<<<<<<< HEAD
-    let t = clock.unix_timestamp;
-    if config.max_stake.gt(&0)
+    if config.max_stake.gt(&0) 
+        && proof.balance.gt(&0)
         && proof.last_stake_at.saturating_add(ONE_MINUTE).le(&t)
-        && proof.balance > 0
     {
-=======
-    if config.max_stake.gt(&0) && proof.last_stake_at.saturating_add(ONE_MINUTE).le(&t) {
->>>>>>> 487b3702
         let staking_reward = (reward as u128)
             .checked_mul(proof.balance.min(config.max_stake) as u128)
             .unwrap()
